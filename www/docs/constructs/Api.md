--- conflicted
+++ resolved
@@ -623,11 +623,7 @@
 
 The authorization type for all the endpoints in the API. Set using [`ApiAuthorizationType`](#apiauthorizationtype). Supports AWS IAM and JWT. Defaults to no authorization, `ApiAuthorizationType.NONE`.
 
-<<<<<<< HEAD
-While both IAM and JWT allows you to secure your APIs. The IAM method together with the [`sst.Auth`](Auth.md) construct uses the [Cognito Identity Pool](https://docs.aws.amazon.com/cognito/latest/developerguide/identity-pools.html). This allows you to secure other AWS resources as well.
-=======
 While both IAM and JWT allows you to secure your APIs. The IAM method together with the [`Auth`](Auth.md) construct uses the [Cognito Identity Pool](https://docs.aws.amazon.com/cognito/latest/developerguide/identity-pools.html). This allows you to secure other AWS resources as well.
->>>>>>> 3bb9dc4f
 
 On the other hand, the [JWT](https://jwt.io/introduction) method is for securing APIs specifically.
 
