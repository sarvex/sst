--- conflicted
+++ resolved
@@ -350,7 +350,6 @@
 
 Let's look at the other popular Serverless Framework plugins and how to set them up in SST.
 
-<<<<<<< HEAD
 | Plugin                                                                                                          | Status                                                    |
 | --------------------------------------------------------------------------------------------------------------- | --------------------------------------------------------- |
 | [serverless-webpack](https://github.com/serverless-heaven/serverless-webpack)                                   | SST uses esbuild to automatically bundle your functions   |
@@ -385,19 +384,6 @@
 | [serverless-mysql](https://github.com/jeremydaly/serverless-mysql)                                              | _Coming soon_                                             |
 | [serverless-plugin-canary-deployments](https://github.com/davidgf/serverless-plugin-canary-deployments)         | _Coming soon_                                             |
 | [serverless-prune-plugin](https://github.com/claygregory/serverless-prune-plugin)                               | _Coming soon_                                             |
-=======
-| Plugin                                                                                          | Status                                                    |
-| ----------------------------------------------------------------------------------------------- | --------------------------------------------------------- |
-| [serverless-webpack](https://github.com/serverless-heaven/serverless-webpack)                   | SST uses esbuild to automatically bundle your functions   |
-| [serverless-domain-manager](https://github.com/amplify-education/serverless-domain-manager)     | `sst.Api` supports custom domains                         |
-| [serverless-pseudo-parameters](https://github.com/svdgraaf/serverless-pseudo-parameters)        | CloudFormation pseudo parameters are not necessary in CDK |
-| [serverless-step-functions](https://github.com/serverless-operations/serverless-step-functions) | Available in CDK                                          |
-| [serverless-plugin-aws-alerts](https://github.com/ACloudGuru/serverless-plugin-aws-alerts)      | Available in CDK                                          |
-| [serverless-plugin-typescript](https://github.com/graphcool/serverless-plugin-typescript)       | SST natively supports TypeScript                          |
-| [serverless-apigw-binary](https://github.com/maciejtreder/serverless-apigw-binary)              | Available in CDK                                          |
-| [serverless-plugin-tracing](https://github.com/alex-murashkin/serverless-plugin-tracing)        | Supported by SST                                          |
-| [serverless-aws-documentation](https://github.com/deliveryhero/serverless-aws-documentation)    | _Coming soon_                                             |
-| [serverless-dotenv-plugin ](https://github.com/infrontlabs/serverless-dotenv-plugin)            | _Coming soon_                                             |
 
 ## Examples
 
@@ -439,5 +425,4 @@
 });
 ```
 
-### Plugins
->>>>>>> 8d6df41c
+### Plugins