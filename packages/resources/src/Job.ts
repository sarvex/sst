--- conflicted
+++ resolved
@@ -15,14 +15,13 @@
 import { Function, FunctionBundleNodejsProps } from "./Function.js";
 import { Duration, toCdkDuration } from "./util/duration.js";
 import { Permissions, attachPermissionsToRole } from "./util/permission.js";
-<<<<<<< HEAD
-import { isPropertySignature } from "typescript";
-import { IVpc, Vpc } from "aws-cdk-lib/aws-ec2";
+import {
+  bindEnvironment,
+  bindParameters,
+  bindPermissions
+} from "./util/functionBinding.js";
+import { IVpc } from "aws-cdk-lib/aws-ec2";
 import { useDeferredTasks } from "./deferred_task.js";
-=======
-import { bindEnvironment, bindParameters, bindPermissions } from "./util/functionBinding.js";
-import { IVpc } from "aws-cdk-lib/aws-ec2";
->>>>>>> 2766829b
 
 const __dirname = url.fileURLToPath(new URL(".", import.meta.url));
 
@@ -125,9 +124,9 @@
   bind?: SSTConstruct[];
   /**
    * Configure environment variables for the job
-   * 
+   *
    * @deprecated The "config" prop is deprecated, and will be removed in SST v2. Pass Parameters and Secrets in through the "bind" prop. Read more about how to upgrade here — https://docs.serverless-stack.com/constructs/function
-   * 
+   *
    * @example
    * ```js
    * // Change
@@ -135,7 +134,7 @@
    *   handler: "src/job.handler",
    *   config: [STRIPE_KEY, API_URL]
    * })
-   * 
+   *
    * // To
    * new Job(stack, "MyJob", {
    *   handler: "src/job.handler",
@@ -239,7 +238,7 @@
   public getConstructMetadata() {
     return {
       type: "Job" as const,
-      data: {},
+      data: {}
     };
   }
 
@@ -250,12 +249,12 @@
       variables: {
         functionName: {
           environment: this._jobInvoker.functionName,
-          parameter: this._jobInvoker.functionName,
-        },
+          parameter: this._jobInvoker.functionName
+        }
       },
       permissions: {
-        "lambda:*": [this._jobInvoker.functionArn],
-      },
+        "lambda:*": [this._jobInvoker.functionArn]
+      }
     };
   }
 
@@ -274,16 +273,16 @@
 
   /**
    * Attaches additional configs to job.
-   * 
+   *
    * @deprecated The "config" prop is deprecated, and will be removed in SST v2. Pass Parameters and Secrets in through the "bind" prop. Read more about how to upgrade here — https://docs.serverless-stack.com/constructs/function
    *
    * @example
    * ```js
    * const STRIPE_KEY = new Config.Secret(stack, "STRIPE_KEY");
-   * 
+   *
    * // Change
    * job.addConfig([STRIPE_KEY]);
-   * 
+   *
    * // To
    * job.bind([STRIPE_KEY]);
    * ```
@@ -325,32 +324,6 @@
     this.addEnvironmentForCodeBuild(name, value);
   }
 
-<<<<<<< HEAD
-  /** @internal */
-  public static codegenTypes(typesPath: string) {
-    fs.appendFileSync(`${typesPath}/index.d.ts`, `export * from "./job";`);
-    fs.writeFileSync(
-      `${typesPath}/job.d.ts`,
-      `
-      import "@serverless-stack/node/job";
-      declare module "@serverless-stack/node/job" {
-        export interface JobNames {
-          ${Array.from(Job.all)
-            .map((p) => `${p}: string;`)
-            .join("\n")}
-        }
-      }
-    `
-    );
-  }
-
-  /** @internal */
-  public static clear() {
-    Job.all.clear();
-  }
-
-=======
->>>>>>> 2766829b
   private createCodeBuildProject(): codebuild.Project {
     const app = this.node.root as App;
 
@@ -367,11 +340,11 @@
         buildImage: codebuild.LinuxBuildImage.fromDockerRegistry(
           "amazon/aws-lambda-nodejs:16"
         ),
-        computeType: this.normalizeMemorySize(this.props.memorySize || "3 GB"),
+        computeType: this.normalizeMemorySize(this.props.memorySize || "3 GB")
       },
       environmentVariables: {
         SST_APP: { value: app.name },
-        SST_STAGE: { value: app.stage },
+        SST_STAGE: { value: app.stage }
       },
       timeout: this.normalizeTimeout(this.props.timeout || "8 hours"),
       buildSpec: codebuild.BuildSpec.fromObject({
@@ -380,10 +353,10 @@
           build: {
             commands: [
               // commands will be set after the code is built
-            ],
-          },
-        },
-      }),
+            ]
+          }
+        }
+      })
     });
   }
 
@@ -408,7 +381,7 @@
           handler,
           runtime: "nodejs16.x",
           srcPath,
-          bundle,
+          bundle
         })!;
 
         // This should always be true b/c runtime is always Node.js
@@ -437,7 +410,7 @@
               `console.log("//////////////////////")`,
               `console.log("//  End of the job  //")`,
               `console.log("//////////////////////")`,
-              `console.log("")`,
+              `console.log("")`
             ].join("\n")
           );
 
@@ -460,8 +433,8 @@
         "phases:",
         "  build:",
         "    commands:",
-        `      - node ${script}`,
-      ].join("\n"),
+        `      - node ${script}`
+      ].join("\n")
     };
 
     this.attachPermissions([
@@ -469,9 +442,9 @@
         actions: ["s3:*"],
         effect: iam.Effect.ALLOW,
         resources: [
-          `arn:aws:s3:::${codeConfig.s3Location?.bucketName}/${codeConfig.s3Location?.objectKey}`,
-        ],
-      }),
+          `arn:aws:s3:::${codeConfig.s3Location?.bucketName}/${codeConfig.s3Location?.objectKey}`
+        ]
+      })
     ]);
   }
 
@@ -490,9 +463,9 @@
       memorySize: 1024,
       config,
       environment: {
-        SST_DEBUG_TYPE: "job",
+        SST_DEBUG_TYPE: "job"
       },
-      permissions,
+      permissions
     });
     fn._disableBind = true;
     return fn;
@@ -508,18 +481,18 @@
       timeout: 10,
       memorySize: 1024,
       environment: {
-        PROJECT_NAME: this.job.projectName,
+        PROJECT_NAME: this.job.projectName
       },
       permissions: [
         new iam.PolicyStatement({
           effect: iam.Effect.ALLOW,
           actions: ["codebuild:StartBuild"],
-          resources: [this.job.projectArn],
-        }),
+          resources: [this.job.projectArn]
+        })
       ],
       bundle: {
-        format: "esm",
-      },
+        format: "esm"
+      }
     });
   }
 
@@ -539,12 +512,14 @@
       // Bind permissions
       const permissions = bindPermissions(c);
       Object.entries(permissions).forEach(([action, resources]) =>
-        this.attachPermissionsForCodeBuild([new iam.PolicyStatement({
-          actions: [action],
-          effect: iam.Effect.ALLOW,
-          resources,
-        })])
-      )
+        this.attachPermissionsForCodeBuild([
+          new iam.PolicyStatement({
+            actions: [action],
+            effect: iam.Effect.ALLOW,
+            resources
+          })
+        ])
+      );
     });
   }
 
@@ -555,8 +530,7 @@
   private addEnvironmentForCodeBuild(name: string, value: string): void {
     const project = this.job.node.defaultChild as codebuild.CfnProject;
     const env = project.environment as codebuild.CfnProject.EnvironmentProperty;
-    const envVars =
-      env.environmentVariables as codebuild.CfnProject.EnvironmentVariableProperty[];
+    const envVars = env.environmentVariables as codebuild.CfnProject.EnvironmentVariableProperty[];
     envVars.push({ name, value });
   }
 
