--- conflicted
+++ resolved
@@ -82,11 +82,7 @@
   readonly lint?: boolean;
   readonly typeCheck?: boolean;
   readonly buildDir?: string;
-<<<<<<< HEAD
-
-=======
   readonly skipBuild?: boolean;
->>>>>>> 04c7f58b
   readonly debugEndpoint?: string;
   readonly debugBucketArn?: string;
   readonly debugBucketName?: string;
