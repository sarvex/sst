--- conflicted
+++ resolved
@@ -43,33 +43,6 @@
 import { getHandlerHash } from "./util/builder";
 import * as crossRegionHelper from "./nextjs-site/cross-region-helper";
 import { z } from "zod";
-<<<<<<< HEAD
-
-const NextjsSitePropsSchema = z
-  .object({
-    cdk: z.any(),
-    path: z.string(),
-    customDomain: z.union([z.string(), BaseSiteDomainPropsSchema]).optional(),
-    environment: z.record(z.string(), z.string()).optional(),
-    defaults: z
-      .object({
-        function: z
-          .object({
-            timeout: z.number().optional(),
-            memorySize: z.number().optional(),
-            permissions: z.any().array(),
-          })
-          .strict()
-          .optional(),
-      })
-      .strict()
-      .optional(),
-
-    disablePlaceholder: z.boolean().optional(),
-    waitForInvalidation: z.boolean().optional(),
-  })
-  .strict();
-=======
 import { Validate } from "./util/validate";
 
 const NextjsSitePropsSchema = z.object({
@@ -94,8 +67,6 @@
   disablePlaceholder: z.boolean().optional(),
   waitForInvalidation: z.boolean().optional(),
 });
-// DOCTODO
->>>>>>> e94ad24f
 export interface NextjsSiteProps {
   cdk?: {
     /**
