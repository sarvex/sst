"use strict";

const path = require("path");
const util = require("util");
const fs = require("fs-extra");
const chalk = require("chalk");
const esbuild = require("esbuild");
const sstCore = require("@serverless-stack/core");
const exec = util.promisify(require("child_process").exec);

const paths = require("./paths");
const { logger } = require("../../lib/logger");
const { isSubProcessError } = require("../../lib/errors");

const buildDir = path.join(paths.appBuildPath, "lib");
const tsconfig = path.join(paths.appPath, "tsconfig.json");

const DEFAULT_STAGE = "dev";
const DEFAULT_NAME = "my-app";
const DEFAULT_REGION = "us-east-1";

async function checkFileExists(file) {
  return fs.promises
    .access(file, fs.constants.F_OK)
    .then(() => true)
    .catch(() => false);
}

function exitWithMessage(message, shortMessage) {
  shortMessage = shortMessage || message;

  // Formatted error to grep
  logger.debug(`SST Resources Error: ${shortMessage.trim()}`);

  // Move newline before message
  if (message.indexOf("\n") === 0) {
    logger.info("");
  }
  logger.error(message.trimStart());
  process.exit(1);
}

async function createBuildPath() {
  await fs.emptyDir(paths.appBuildPath);
}

async function getAppPackageJson() {
  const srcPath = paths.appPackageJson;

  try {
    return await fs.readJson(srcPath);
  } catch (e) {
    exitWithMessage(`No valid package.json found in ${srcPath}`);
  }
}

function getExternalModules(packageJson) {
  return Object.keys({
    ...(packageJson.dependencies || {}),
    ...(packageJson.devDependencies || {}),
    ...(packageJson.peerDependencies || {}),
  });
}

async function getInputFilesFromEsbuildMetafile(file) {
  let metaJson;

  try {
    metaJson = await fs.readJson(file);
  } catch (e) {
    logger.debug(e);
    exitWithMessage("\nThere was a problem reading the build metafile.\n");
  }

  return Object.keys(metaJson.inputs).map((input) => path.resolve(input));
}

function filterMismatchedVersion(deps, version) {
  const mismatched = [];

  for (let dep in deps) {
    if (/^@?aws-cdk/.test(dep) && deps[dep] !== version) {
      mismatched.push(dep);
    }
  }

  return mismatched;
}

function formatDepsForInstall(depsList, version) {
  return depsList.map((dep) => `${dep}@${version}`).join(" ");
}

/**
 * Check if the user's app is using the exact version of the currently supported
 * AWS CDK version that Serverless Stack is using. If not, then show an error
 * message with update instructions.
 * More here
 *  - For TS: https://github.com/aws/aws-cdk/issues/542
 *  - For JS: https://github.com/aws/aws-cdk/issues/9578
 */
function runCdkVersionMatch(packageJson, cliInfo) {
  const usingYarn = cliInfo.usingYarn;
  const helpUrl =
    "https://github.com/serverless-stack/serverless-stack#cdk-version-mismatch";

  const cdkVersion = cliInfo.cdkVersion;

  const mismatchedDeps = filterMismatchedVersion(
    packageJson.dependencies,
    cdkVersion
  );
  const mismatchedDevDeps = filterMismatchedVersion(
    packageJson.devDependencies,
    cdkVersion
  );

  if (mismatchedDeps.length === 0 && mismatchedDevDeps.length === 0) {
    return;
  }

  logger.info("");
  logger.error(
    `Mismatched versions of AWS CDK packages. Serverless Stack currently supports ${chalk.bold(
      cdkVersion
    )}. Fix using:\n`
  );

  if (mismatchedDeps.length > 0) {
    const depString = formatDepsForInstall(mismatchedDeps, cdkVersion);
    logger.info(
      usingYarn
        ? `  yarn add ${depString} --exact`
        : `  npm install ${depString} --save-exact`
    );
  }
  if (mismatchedDevDeps.length > 0) {
    const devDepString = formatDepsForInstall(mismatchedDevDeps, cdkVersion);
    logger.info(
      usingYarn
        ? `  yarn add ${devDepString} --dev --exact`
        : `  npm install ${devDepString} --save-dev --save-exact`
    );
  }

  logger.info(`\nLearn more about it here — ${helpUrl}\n`);
}

<<<<<<< HEAD
function lint() {
  const config = isTs ? ".eslintrc.typescript.js" : ".eslintrc.babel.js";

  logger.info(chalk.grey("Linting source"));
  const results = spawn.sync(
    getCmdPath("eslint"),
    [
      "--no-error-on-unmatched-pattern",
      "--config",
      path.join(paths.ownPath, "scripts", "util", config),
      "--ext",
      ".js,.ts",
      "--fix",
      "lib/**",
      // Handling nested ESLint projects in Yarn Workspaces
      // https://github.com/serverless-stack/serverless-stack/issues/11
      "--resolve-plugins-relative-to",
      ".",
    ],
    { stdio: "inherit", cwd: paths.appPath }
  );
=======
async function lint(inputFiles) {
  logger.log(chalk.grey("Linting source"));
>>>>>>> d77eb1c9

  try {
    const { stdout, stderr } = await exec(
      [
        "$(npm bin)/eslint",
        "--color",
        "--no-error-on-unmatched-pattern",
        "--config",
        path.join(paths.appBuildPath, ".eslintrc.internal.js"),
        "--ext",
        ".js,.ts",
        "--fix",
        // Handling nested ESLint projects in Yarn Workspaces
        // https://github.com/serverless-stack/serverless-stack/issues/11
        "--resolve-plugins-relative-to",
        ".",
        ...inputFiles,
      ].join(" "),
      { cwd: paths.appPath }
    );
    if (stdout) {
      logger.log(stdout);
    }
    if (stderr) {
      logger.log(stderr);
    }
  } catch (e) {
    logger.log(e.stdout);
    exitWithMessage("There was a problem linting the source.");
  }
}

async function typeCheck(inputFiles) {
  inputFiles = inputFiles.filter((file) => file.endsWith(".ts"));

  if (inputFiles.length === 0) {
    return;
  }

  logger.log(chalk.grey("Running type checker"));

  try {
    const { stdout, stderr } = await exec(
      ["$(npm bin)/tsc", "--pretty", "--noEmit", ...inputFiles].join(" "),
      { cwd: paths.appPath }
    );
    if (stdout) {
      logger.log(stdout);
    }
    if (stderr) {
      logger.log(stderr);
    }
  } catch (e) {
    logger.log(e.stdout);
    exitWithMessage("There was a problem type checking the source.");
  }
}

function runChecks(isTs, inputFiles) {
  const checks = [];

  checks.push(lint(inputFiles));

  if (isTs) {
<<<<<<< HEAD
    logger.info(chalk.grey("Detected tsconfig.json"));
    logger.info(chalk.grey("Compiling TypeScript"));

    cmd = getCmdPath("tsc");
    args = ["--outDir", paths.appBuildPath, "--rootDir", paths.appLibPath];
    opts = { stdio: "inherit", cwd: paths.appPath };
  } else {
    logger.info(chalk.grey("Compiling with Babel"));

    cmd = getCmdPath("babel");
    args = [
      "--quiet",
      "--config-file",
      path.join(paths.appBuildPath, ".babelrc.json"),
      "--source-maps",
      "inline",
      paths.appLibPath,
      "--out-dir",
      paths.appBuildPath,
    ];
=======
    checks.push(typeCheck(inputFiles));
  }

  return Promise.allSettled(checks);
}

async function transpile(cliInfo) {
  let extension = "js";

  const isTs = await checkFileExists(tsconfig);
  const appPackageJson = await getAppPackageJson();
  const external = getExternalModules(appPackageJson);

  runCdkVersionMatch(appPackageJson, cliInfo);

  if (isTs) {
    extension = "ts";
    logger.log(chalk.grey("Detected tsconfig.json"));
>>>>>>> d77eb1c9
  }

  const metafile = path.join(buildDir, ".esbuild.json");
  const entryPoint = path.join(paths.appLibPath, `index.${extension}`);

  if (!(await checkFileExists(entryPoint))) {
    exitWithMessage(
      `\nCannot find app handler. Make sure to add a "lib/index.${extension}" file.\n`
    );
  }

  logger.log(chalk.grey("Transpiling source"));

  try {
    await esbuild.build({
      external,
      metafile,
      bundle: true,
      format: "cjs",
      sourcemap: true,
      platform: "node",
      outdir: buildDir,
      entryPoints: [entryPoint],
      tsconfig: isTs ? tsconfig : undefined,
    });
  } catch (e) {
    logger.debug(e);
    exitWithMessage("There was a problem transpiling the source.");
  }

  return {
    isTs,
    inputFiles: await getInputFilesFromEsbuildMetafile(metafile),
  };
}

async function copyConfigFiles() {
  await fs.copy(
    path.join(paths.ownPath, "assets", "cdk-wrapper", ".eslintrc.internal.js"),
    path.join(paths.appBuildPath, ".eslintrc.internal.js")
  );
  return await fs.copy(
    path.join(paths.ownPath, "assets", "cdk-wrapper", ".babelrc.json"),
    path.join(paths.appBuildPath, ".babelrc.json")
  );
}

function copyWrapperFiles() {
  return fs.copy(
    path.join(paths.ownPath, "assets", "cdk-wrapper", "run.js"),
    path.join(paths.appBuildPath, "run.js")
  );
}

async function applyConfig(argv) {
  const configPath = path.join(paths.appPath, "sst.json");

  if (!(await checkFileExists(configPath))) {
    exitWithMessage(
      `\nAdd the ${chalk.bold(
        "sst.json"
      )} config file in your project root to get started. Or use the ${chalk.bold(
        "create-serverless-stack"
      )} CLI to create a new project.\n`
    );
  }

  let config;

  try {
    config = await fs.readJson(configPath);
  } catch (e) {
    exitWithMessage(
      `\nThere was a problem reading the ${chalk.bold(
        "sst.json"
      )} config file. Make sure it is in valid JSON format.\n`
    );
  }

  if (!config.type || config.type.trim() !== "@serverless-stack/resources") {
    exitWithMessage(
      `\nCannot detect the ${chalk.bold(
        "type"
      )} of Serverless Stack app. Make sure to set the following in your ${chalk.bold(
        "sst.json"
      )}.\n\n  "type": "@serverless-stack/resources"\n`,
      "Cannot detect the type of Serverless Stack app."
    );
  }

  if (!config.name || config.name.trim() === "") {
    exitWithMessage(
      `\nGive your Serverless Stack app a ${chalk.bold(
        "name"
      )} in the ${chalk.bold("sst.json")}.\n\n  "name": "my-sst-app"\n`,
      "Give your Serverless Stack app a name."
    );
  }

  config.name = config.name || DEFAULT_NAME;
  config.stage = argv.stage || config.stage || DEFAULT_STAGE;
  config.region = argv.region || config.region || DEFAULT_REGION;

  return config;
}

async function writeConfig(config) {
  const type = config.type.trim();

  logger.info(chalk.grey(`Preparing ${type}`));

  await fs.writeJson(path.join(paths.appBuildPath, "sst-merged.json"), config);
}

async function prepareCdk(argv, cliInfo, config) {
  let appliedConfig = config;

  await createBuildPath();

  if (!config) {
    appliedConfig = await applyConfig(argv);
  }

  await writeConfig(appliedConfig);

  await copyConfigFiles();
  await copyWrapperFiles();

  const { isTs, inputFiles } = await transpile(cliInfo);

  await runChecks(isTs, inputFiles);

  return appliedConfig;
}

function handleCdkErrors(e) {
  if (isSubProcessError(e)) {
    exitWithMessage("There was an error synthesizing your app.");
  } else {
    throw e;
  }
}

async function synth(options) {
  let results;

  try {
    results = await sstCore.synth(options);
  } catch (e) {
    handleCdkErrors(e);
  }

  return results;
}

async function deploy(options) {
  let results;

  try {
    results = await sstCore.deploy(options);
  } catch (e) {
    handleCdkErrors(e);
  }

  return results;
}

async function destroy(options) {
  let results;

  try {
    results = await sstCore.destroy(options);
  } catch (e) {
    handleCdkErrors(e);
  }

  return results;
}

async function parallelDeploy(options, stackStates) {
  let results;

  try {
    results = await sstCore.parallelDeploy(options, stackStates);
  } catch (e) {
    handleCdkErrors(e);
  }

  return results;
}

async function parallelDestroy(options, stackStates) {
  let results;

  try {
    results = await sstCore.parallelDestroy(options, stackStates);
  } catch (e) {
    handleCdkErrors(e);
  }

  return results;
}

module.exports = {
  synth,
  deploy,
  destroy,
  prepareCdk,
  applyConfig,
  parallelDeploy,
  parallelDestroy,
};<|MERGE_RESOLUTION|>--- conflicted
+++ resolved
@@ -146,32 +146,8 @@
   logger.info(`\nLearn more about it here — ${helpUrl}\n`);
 }
 
-<<<<<<< HEAD
-function lint() {
-  const config = isTs ? ".eslintrc.typescript.js" : ".eslintrc.babel.js";
-
+async function lint(inputFiles) {
   logger.info(chalk.grey("Linting source"));
-  const results = spawn.sync(
-    getCmdPath("eslint"),
-    [
-      "--no-error-on-unmatched-pattern",
-      "--config",
-      path.join(paths.ownPath, "scripts", "util", config),
-      "--ext",
-      ".js,.ts",
-      "--fix",
-      "lib/**",
-      // Handling nested ESLint projects in Yarn Workspaces
-      // https://github.com/serverless-stack/serverless-stack/issues/11
-      "--resolve-plugins-relative-to",
-      ".",
-    ],
-    { stdio: "inherit", cwd: paths.appPath }
-  );
-=======
-async function lint(inputFiles) {
-  logger.log(chalk.grey("Linting source"));
->>>>>>> d77eb1c9
 
   try {
     const { stdout, stderr } = await exec(
@@ -193,13 +169,13 @@
       { cwd: paths.appPath }
     );
     if (stdout) {
-      logger.log(stdout);
+      logger.info(stdout);
     }
     if (stderr) {
-      logger.log(stderr);
+      logger.info(stderr);
     }
   } catch (e) {
-    logger.log(e.stdout);
+    logger.info(e.stdout);
     exitWithMessage("There was a problem linting the source.");
   }
 }
@@ -211,7 +187,7 @@
     return;
   }
 
-  logger.log(chalk.grey("Running type checker"));
+  logger.info(chalk.grey("Running type checker"));
 
   try {
     const { stdout, stderr } = await exec(
@@ -219,13 +195,13 @@
       { cwd: paths.appPath }
     );
     if (stdout) {
-      logger.log(stdout);
+      logger.info(stdout);
     }
     if (stderr) {
-      logger.log(stderr);
+      logger.info(stderr);
     }
   } catch (e) {
-    logger.log(e.stdout);
+    logger.info(e.stdout);
     exitWithMessage("There was a problem type checking the source.");
   }
 }
@@ -236,28 +212,6 @@
   checks.push(lint(inputFiles));
 
   if (isTs) {
-<<<<<<< HEAD
-    logger.info(chalk.grey("Detected tsconfig.json"));
-    logger.info(chalk.grey("Compiling TypeScript"));
-
-    cmd = getCmdPath("tsc");
-    args = ["--outDir", paths.appBuildPath, "--rootDir", paths.appLibPath];
-    opts = { stdio: "inherit", cwd: paths.appPath };
-  } else {
-    logger.info(chalk.grey("Compiling with Babel"));
-
-    cmd = getCmdPath("babel");
-    args = [
-      "--quiet",
-      "--config-file",
-      path.join(paths.appBuildPath, ".babelrc.json"),
-      "--source-maps",
-      "inline",
-      paths.appLibPath,
-      "--out-dir",
-      paths.appBuildPath,
-    ];
-=======
     checks.push(typeCheck(inputFiles));
   }
 
@@ -275,8 +229,7 @@
 
   if (isTs) {
     extension = "ts";
-    logger.log(chalk.grey("Detected tsconfig.json"));
->>>>>>> d77eb1c9
+    logger.info(chalk.grey("Detected tsconfig.json"));
   }
 
   const metafile = path.join(buildDir, ".esbuild.json");
@@ -288,7 +241,7 @@
     );
   }
 
-  logger.log(chalk.grey("Transpiling source"));
+  logger.info(chalk.grey("Transpiling source"));
 
   try {
     await esbuild.build({
