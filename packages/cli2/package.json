--- conflicted
+++ resolved
@@ -29,15 +29,9 @@
     "@aws-sdk/client-sts": "3.145.0",
     "@aws-sdk/credential-providers": "^3.145.0",
     "@caporal/core": "^2.0.2",
-<<<<<<< HEAD
-    "@serverless-stack/node": "1.15.11",
-    "@serverless-stack/resources": "1.15.11",
     "aws-cdk-lib": "2.39.1",
-=======
+    "@serverless-stack/resources": "1.15.13",
     "@serverless-stack/node": "1.15.13",
-    "aws-cdk": "2.32.0",
-    "aws-cdk-lib": "2.32.0",
->>>>>>> aa38aa8e
     "aws-iot-device-sdk": "^2.2.12",
     "aws-sdk": "2.1224.0",
     "esbuild": "0.15.9",
